--- conflicted
+++ resolved
@@ -22,11 +22,8 @@
 	// Interface
 	let promptSuggestions = [];
 	let showUsername = false;
-<<<<<<< HEAD
+	let chatBubble = true;
 	let chatDirection: 'LTR' | 'RTL' = 'LTR';
-=======
-	let chatBubble = true;
->>>>>>> e29a999d
 
 	const toggleSplitLargeChunks = async () => {
 		splitLargeChunks = !splitLargeChunks;
