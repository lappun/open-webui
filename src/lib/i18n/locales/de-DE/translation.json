--- conflicted
+++ resolved
@@ -68,10 +68,7 @@
 	"Change Password": "Passwort ändern",
 	"Chat": "Chat",
 	"Chat Bubble UI": "",
-<<<<<<< HEAD
-=======
 	"Chat direction": "",
->>>>>>> 4edef531
 	"Chat History": "Chat Verlauf",
 	"Chat History is off for this browser.": "Chat Verlauf ist für diesen Browser ausgeschaltet.",
 	"Chats": "Chats",
@@ -265,11 +262,7 @@
 	"Maximum of 3 models can be downloaded simultaneously. Please try again later.": "Es können maximal 3 Modelle gleichzeitig heruntergeladen werden. Bitte versuche es später erneut.",
 	"May": "Mai",
 	"Memory": "",
-<<<<<<< HEAD
-	"Messages you send after creating your link won't be shared. Users with the URL will beable to view the shared chat.": "Fortlaudende Nachrichten in diesem Chat werden nicht automatisch geteilt. Benutzer mit dem Link können den Chat einsehen.",
-=======
 	"Messages you send after creating your link won't be shared. Users with the URL will be able to view the shared chat.": "",
->>>>>>> 4edef531
 	"Minimum Score": "Mindestscore",
 	"Mirostat": "Mirostat",
 	"Mirostat Eta": "Mirostat Eta",
