--- conflicted
+++ resolved
@@ -33,23 +33,17 @@
 from config import (
     SRC_LOG_LEVELS,
     CACHE_DIR,
-    IMAGE_GENERATION_ENGINE,
     ENABLE_IMAGE_GENERATION,
     AUTOMATIC1111_BASE_URL,
     COMFYUI_BASE_URL,
-<<<<<<< HEAD
-    OPENAI_API_BASE_URL,
-    OPENAI_API_KEY,
-    IMAGE_GENERATION_ENGINE,
-    IMAGE_GENERATION_MODEL,
-    IMAGE_GENERATION_STEPS,
-=======
     IMAGES_OPENAI_API_BASE_URL,
     IMAGES_OPENAI_API_KEY,
     IMAGE_GENERATION_MODEL,
     IMAGE_SIZE,
     IMAGE_STEPS,
->>>>>>> 90503be2
+    IMAGE_GENERATION_ENGINE,
+    COMFYUI_SAMPLER_NAME,
+    COMFYUI_SCHEDULER,
 )
 
 
@@ -81,13 +75,8 @@
 app.state.COMFYUI_BASE_URL = COMFYUI_BASE_URL
 
 
-<<<<<<< HEAD
-app.state.IMAGE_SIZE = "512x512"
-app.state.IMAGE_STEPS = IMAGE_GENERATION_STEPS
-=======
 app.state.IMAGE_SIZE = IMAGE_SIZE
 app.state.IMAGE_STEPS = IMAGE_STEPS
->>>>>>> 90503be2
 
 
 @app.get("/config")
