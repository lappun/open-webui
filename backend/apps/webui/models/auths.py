--- conflicted
+++ resolved
@@ -2,13 +2,10 @@
 from typing import Optional
 import uuid
 import logging
-<<<<<<< HEAD
 import os
 import json
 from peewee import *
-=======
 from sqlalchemy import String, Column, Boolean, Text
->>>>>>> c74e7df6
 
 from apps.webui.models.users import UserModel, Users
 from utils.utils import verify_password, get_password_hash, convert_svg_to_base64_and_resize
@@ -98,7 +95,6 @@
 
 
 class AuthsTable:
-<<<<<<< HEAD
     def __init__(self, db):
         self.db = db
         self.db.create_tables([Auth])
@@ -124,8 +120,6 @@
                     self.insert_new_auth(email, password, name, profile_image_url, role)
         else:
             log.error("User accounts JSON file not found or not specified")
-=======
->>>>>>> c74e7df6
 
     def get_user_by_email(self, email):
         return Auth.get_or_none(Auth.email == email)
